--- conflicted
+++ resolved
@@ -203,8 +203,8 @@
         ),
     ];
     let mut carver = Carver::new(logs);
-<<<<<<< HEAD
-    let crtsh = RealCrtShServer();
+    let client = reqwest::Client::new();
+    let crtsh = RealCrtShServer::new(&client);
     let cache_dir = Path::new("certificate_carver_cache");
     let crtsh: Box<CrtShServer> = match CachedCrtShServer::new(&crtsh, cache_dir) {
         Ok(cached_crtsh) => Box::new(cached_crtsh),
@@ -213,12 +213,6 @@
             Box::new(crtsh)
         }
     };
-    let log_comms = RealLogServers();
+    let log_comms = RealLogServers::new(&client);
     carver.run(&args, crtsh.as_ref(), &log_comms);
-=======
-    let client = reqwest::Client::new();
-    let crtsh = RealCrtShServer::new(&client);
-    let log_comms = RealLogServers::new(&client);
-    carver.run(&args, &crtsh, &log_comms);
->>>>>>> 904d9969
 }